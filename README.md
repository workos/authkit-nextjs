--- conflicted
+++ resolved
@@ -297,7 +297,6 @@
 
 The `organizationId` parameter can be passed to `refreshSession` in order to switch the session to a different organization. If the current session is not authorized for the next organization, an appropriate [authentication error](https://workos.com/docs/reference/user-management/authentication-errors) will be returned.
 
-<<<<<<< HEAD
 ### Sign up paths
 
 The `signUpPaths` option can be passed to `authkitMiddleware` to specify paths that should use the 'sign-up' screen hint when redirecting to AuthKit. This is useful for cases where you want a path that mandates authentication to be treated as a sign up page.
@@ -320,8 +319,6 @@
 export default authkitMiddleware({ debug: true });
 ```
 
-=======
->>>>>>> 39843017
 ### Troubleshooting
 
 #### NEXT_REDIRECT error when using try/catch blocks
