--- conflicted
+++ resolved
@@ -1,10 +1,6 @@
 import { handleAuth } from './authkit-callback-route.js';
 import { authkitMiddleware } from './middleware.js';
-<<<<<<< HEAD
-import { withAuth, refreshSession } from './session.js';
-=======
-import { getUser, refreshSession, getSession } from './session.js';
->>>>>>> 45a24e50
+import { withAuth, refreshSession, getSession } from './session.js';
 import { getSignInUrl, getSignUpUrl, signOut } from './auth.js';
 import { Impersonation } from './impersonation.js';
 import { AuthKitProvider } from './authkit-provider.js';
