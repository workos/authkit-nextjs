'use client';

import * as React from 'react';
import { Button } from './button.js';
import { MinMaxButton } from './min-max-button.js';
import { getOrganizationAction, handleSignOutAction } from '../actions.js';
import type { Organization } from '@workos-inc/node';
import { useAuth } from './authkit-provider.js';

interface ImpersonationProps extends React.ComponentPropsWithoutRef<'div'> {
  side?: 'top' | 'bottom';
  returnTo?: string;
}

<<<<<<< HEAD
export function Impersonation({ side = 'bottom', ...props }: ImpersonationProps) {
  const { user, impersonator, organizationId } = useAuth();
=======
export function Impersonation({ side = 'bottom', returnTo, ...props }: ImpersonationProps) {
  const { user, impersonator, organizationId, loading } = useAuth();
>>>>>>> af278001

  const [organization, setOrganization] = React.useState<Organization | null>(null);

  React.useEffect(() => {
    if (!organizationId || !impersonator || !user) return;
    if (organization && organization.id === organizationId) return;
    getOrganizationAction(organizationId).then(setOrganization);
  }, [organizationId, impersonator, user]);

  if (!impersonator || !user) return null;

  return (
    <div
      {...props}
      data-workos-impersonation-root=""
      style={{
        'position': 'fixed',
        'inset': 0,
        'pointerEvents': 'none',
        'zIndex': 9999,

        // short properties with defaults for authoring convenience
        '--wi-minimized': '0',
        '--wi-s': 'min(max(var(--workos-impersonation-size, 4px), 2px), 15px)',
        '--wi-bgc': 'var(--workos-impersonation-background-color, #fce654)',
        '--wi-c': 'var(--workos-impersonation-color, #1a1600)',
        '--wi-bc': 'var(--workos-impersonation-border-color, #e0c36c)',
        '--wi-bw': 'var(--workos-impersonation-border-width, 1px)',

        ...props.style,
      }}
    >
      <div
        style={{
          '--wi-frame-size': 'calc(var(--wi-s) * (1 - var(--wi-minimized)) + var(--wi-minimized) * var(--wi-bw) * -1)',
          'position': 'absolute',
          'inset': 'calc(var(--wi-frame-size) * -1)',
          'borderRadius': 'calc(var(--wi-frame-size) * 3)',
          'boxShadow': `
						inset 0 0 0 calc(var(--wi-frame-size) * 2) var(--wi-bgc),
						inset 0 0 0 calc(var(--wi-frame-size) * 2 + var(--wi-bw)) var(--wi-bc)
					`,
          'transition': 'all 500ms cubic-bezier(0.16, 1, 0.3, 1)',
        }}
      />

      <div
        style={{
          display: 'flex',
          justifyContent: 'center',

          position: 'fixed',
          left: 0,
          right: 0,
          ...(side === 'top' && { top: 'var(--wi-s)' }),
          ...(side === 'bottom' && { bottom: 'var(--wi-s)' }),

          fontFamily:
            "system-ui, -apple-system, BlinkMacSystemFont, 'Segoe UI', Roboto, Oxygen, Ubuntu, Cantarell, 'Open Sans', 'Helvetica Neue', sans-serif",
          fontSize: 'calc(12px + var(--wi-s) * 0.5)',
          lineHeight: '1.4',
        }}
      >
        <form
          onSubmit={async (event) => {
            event.preventDefault();
            await handleSignOutAction({ returnTo });
          }}
          style={{
            display: 'flex',
            alignItems: 'baseline',
            paddingLeft: 'var(--wi-s)',
            paddingRight: 'var(--wi-s)',

            position: 'relative',
            marginLeft: 'calc(var(--wi-s) * 2)',
            marginRight: 'calc(var(--wi-s) * 2)',

            pointerEvents: 'auto',
            backgroundColor: 'var(--wi-bgc)',
            borderStyle: 'solid',
            borderColor: 'var(--wi-bc)',
            borderLeftWidth: 'var(--wi-bw)',
            borderRightWidth: 'var(--wi-bw)',

            transition: 'all 500ms cubic-bezier(0.16, 1, 0.3, 1)',
            transform: `translateX(calc(var(--wi-minimized) * (var(--wi-s) * 10 - 5%)))`,
            opacity: 'calc(1 - var(--wi-minimized))',
            zIndex: 'calc(1 - var(--wi-minimized))',

            ...(side === 'top' && {
              paddingTop: 0,
              paddingBottom: 'var(--wi-s)',
              borderTopWidth: 0,
              borderBottomWidth: 'var(--wi-bw)',
              borderBottomLeftRadius: 'var(--wi-s)',
              borderBottomRightRadius: 'var(--wi-s)',
            }),

            ...(side === 'bottom' && {
              paddingTop: 'var(--wi-s)',
              paddingBottom: 0,
              borderTopWidth: 'var(--wi-bw)',
              borderBottomWidth: 0,
              borderTopLeftRadius: 'var(--wi-s)',
              borderTopRightRadius: 'var(--wi-s)',
            }),
          }}
        >
          <p style={{ all: 'unset', color: 'var(--wi-c)', textWrap: 'balance', marginLeft: 'var(--wi-s)' }}>
            You are impersonating <b>{user.email}</b>{' '}
            {organization !== null && (
              <>
                within the <b>{organization.name}</b> organization
              </>
            )}
          </p>
          <Button type="submit" style={{ marginLeft: 'calc(var(--wi-s) * 2)', marginRight: 'var(--wi-s)' }}>
            Stop
          </Button>
          <MinMaxButton minimizedValue="1">{side === 'top' ? '↗' : '↘'}</MinMaxButton>
        </form>

        <div
          style={{
            padding: 'var(--wi-s)',

            position: 'fixed',
            right: 'var(--wi-s)',

            pointerEvents: 'auto',
            backgroundColor: 'var(--wi-bgc)',
            border: 'var(--wi-bw) solid var(--wi-bc)',
            borderRadius: 'var(--wi-s)',

            transition: 'all 500ms cubic-bezier(0.16, 1, 0.3, 1)',
            transform: 'translateX(calc((1 - var(--wi-minimized)) * var(--wi-s) * -5))',
            opacity: 'var(--wi-minimized)',
            zIndex: 'var(--wi-minimized)',

            ...(side === 'top' && { top: 'var(--wi-s)' }),
            ...(side === 'bottom' && { bottom: 'var(--wi-s)' }),
          }}
        >
          <MinMaxButton minimizedValue="0">{side === 'top' ? '↙' : '↖'}</MinMaxButton>
        </div>
      </div>
    </div>
  );
}<|MERGE_RESOLUTION|>--- conflicted
+++ resolved
@@ -12,13 +12,8 @@
   returnTo?: string;
 }
 
-<<<<<<< HEAD
-export function Impersonation({ side = 'bottom', ...props }: ImpersonationProps) {
+export function Impersonation({ side = 'bottom', returnTo, ...props }: ImpersonationProps) {
   const { user, impersonator, organizationId } = useAuth();
-=======
-export function Impersonation({ side = 'bottom', returnTo, ...props }: ImpersonationProps) {
-  const { user, impersonator, organizationId, loading } = useAuth();
->>>>>>> af278001
 
   const [organization, setOrganization] = React.useState<Organization | null>(null);
 
