--- conflicted
+++ resolved
@@ -1,10 +1,5 @@
-<<<<<<< HEAD
 import type { AuthenticationResponse, OauthTokens, User } from '@workos-inc/node';
-import { type NextRequest } from 'next/server';
-=======
-import type { OauthTokens, User } from '@workos-inc/node';
 import { type NextRequest } from 'next/server.js';
->>>>>>> 34d72767
 
 export interface HandleAuthOptions {
   returnPathname?: string;
