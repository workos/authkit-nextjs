--- conflicted
+++ resolved
@@ -90,18 +90,10 @@
   if (middlewareAuth.enabled && matchedPaths.length === 0 && !session) {
     if (debug) console.log(`Unauthenticated user on protected route ${request.url}, redirecting to AuthKit`);
 
-<<<<<<< HEAD
-    return NextResponse.redirect(
-      await getAuthorizationUrl({
-        returnPathname: getReturnPathname(request.url),
-        redirectUri: redirectUri ?? WORKOS_REDIRECT_URI,
-        screenHint,
-      }),
-    );
-=======
     const redirectTo = await getAuthorizationUrl({
       returnPathname: getReturnPathname(request.url),
       redirectUri: redirectUri ?? WORKOS_REDIRECT_URI,
+      screenHint,
     });
 
     // Fall back to standard Response if NextResponse is not available.
@@ -114,7 +106,6 @@
             Location: redirectTo,
           },
         });
->>>>>>> 15a33263
   }
 
   // If no session, just continue
