--- conflicted
+++ resolved
@@ -15,11 +15,7 @@
     "declarationDir": "./dist/esm/types",
     "module": "ES2020",
     "moduleResolution": "node",
-<<<<<<< HEAD
-    "allowSyntheticDefaultImports": true,
-=======
     "allowSyntheticDefaultImports": true
->>>>>>> f959bd96
   },
   "exclude": ["**/*.spec.ts", "**/*.spec.tsx", "jest.config.ts", "jest.setup.ts", "/dist/**/*", "__tests__/**/*"]
 }
